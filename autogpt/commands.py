--- conflicted
+++ resolved
@@ -1,33 +1,11 @@
 import datetime
 import json
 
-from duckduckgo_search import ddg
-from googleapiclient.discovery import build
-from googleapiclient.errors import HttpError
-
-import autogpt.agent_manager as agents
-import autogpt.ai_functions as ai
-from autogpt import browse, speak
-from autogpt.config import Config
-from autogpt.execute_code import execute_python_file, execute_shell
-from autogpt.file_operations import (
-    append_to_file,
-    delete_file,
-    read_file,
-    search_files,
-    write_to_file,
-)
-from autogpt.image_gen import generate_image
-<<<<<<< HEAD
-from autogpt.json_parser import fix_and_parse_json
-from autogpt.memory import get_memory
-
-=======
 from duckduckgo_search import ddg
 from googleapiclient.discovery import build
 from googleapiclient.errors import HttpError
 from autogpt.web import browse_website
->>>>>>> 55eef983
+
 cfg = Config()
 
 
@@ -73,14 +51,8 @@
         if command_name == "google":
             # Check if the Google API key is set and use the official search method
             # If the API key is not set or has only whitespaces, use the unofficial search method
-<<<<<<< HEAD
-            if cfg.google_api_key and (
-                cfg.google_api_key.strip() if cfg.google_api_key else None
-            ):
-=======
             key = cfg.google_api_key
             if key and key.strip() and key != "your-google-api-key":
->>>>>>> 55eef983
                 return google_official_search(arguments["input"])
             else:
                 return google_search(arguments["input"])
