--- conflicted
+++ resolved
@@ -342,14 +342,9 @@
             "NEXT ACTION: ",
             Fore.CYAN,
             f"COMMAND = {Fore.CYAN}{command_name}{Style.RESET_ALL}  ARGUMENTS = {Fore.CYAN}{arguments}{Style.RESET_ALL}")
-<<<<<<< HEAD
-        print("Enter 'y' to authorise command or 'n' to exit program...", flush=True)
-
-=======
         print(
             f"Enter 'y' to authorise command or 'n' to exit program, or enter feedback for {ai_name}...",
             flush=True)
->>>>>>> e1472b70
         while True:
             console_input = input(Fore.MAGENTA + "Input:" + Style.RESET_ALL)
             
